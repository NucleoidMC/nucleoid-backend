--- conflicted
+++ resolved
@@ -10,12 +10,8 @@
 use xtra::{Actor, Address, Context, Handler, Message};
 
 use crate::{Controller, StatisticsConfig};
-<<<<<<< HEAD
 use crate::statistics::leaderboards::{LeaderboardEntry, LeaderboardGenerator};
-use crate::statistics::model::{GameStatsBundle, initialise_database, PlayerStatsResponse, RecentGame};
-=======
 use crate::statistics::model::{GameStatsBundle, initialise_database, PlayerStatsResponse, RecentGame, StatisticCounts, StatisticsStats};
->>>>>>> c213d795
 
 pub struct StatisticDatabaseController {
     _controller: Address<Controller>,
@@ -386,7 +382,19 @@
     }
 }
 
-<<<<<<< HEAD
+pub struct GetStatisticsStats;
+
+impl Message for GetStatisticsStats {
+    type Result = StatisticsDatabaseResult<StatisticsStats>;
+}
+
+#[async_trait]
+impl Handler<GetStatisticsStats> for StatisticDatabaseController {
+    async fn handle(&mut self, _message: GetStatisticsStats, _ctx: &mut Context<Self>) -> <GetStatisticsStats as Message>::Result {
+        self.get_statistics_stats().await
+    }
+}
+
 pub struct GetLeaderboard(pub String);
 
 impl Message for GetLeaderboard {
@@ -397,18 +405,6 @@
 impl Handler<GetLeaderboard> for StatisticDatabaseController {
     async fn handle(&mut self, message: GetLeaderboard, _ctx: &mut Context<Self>) -> <GetLeaderboard as Message>::Result {
         self.leaderboards.build_leaderboard(&message.0).await
-=======
-pub struct GetStatisticsStats;
-
-impl Message for GetStatisticsStats {
-    type Result = StatisticsDatabaseResult<StatisticsStats>;
-}
-
-#[async_trait]
-impl Handler<GetStatisticsStats> for StatisticDatabaseController {
-    async fn handle(&mut self, _message: GetStatisticsStats, _ctx: &mut Context<Self>) -> <GetStatisticsStats as Message>::Result {
-        self.get_statistics_stats().await
->>>>>>> c213d795
     }
 }
 
